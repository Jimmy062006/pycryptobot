--- conflicted
+++ resolved
@@ -33,58 +33,6 @@
             fh.write(coinbase_config['api_key'] + "\n" + coinbase_config['api_secret'] + "\n" + coinbase_config['api_passphrase'])
             fh.close()
 
-<<<<<<< HEAD
-    if 'api_key_file' in coinbase_config:
-        try :
-            with open( coinbase_config['api_key_file'], 'r') as f :
-                key = f.readline().strip()
-                secret = f.readline().strip()
-                password = f.readline().strip()
-            coinbase_config['api_key'] = key
-            coinbase_config['api_secret'] = secret
-            coinbase_config['api_passphrase'] = password
-        except :
-            raise RuntimeError('Unable to read ' + coinbase_config['api_key_file'])
-
-    if 'api_key' in coinbase_config and 'api_secret' in coinbase_config and \
-            'api_passphrase' in coinbase_config and 'api_url' in coinbase_config:
-
-        # validates the api key is syntactically correct
-        p = re.compile(r"^[a-f0-9]{32}$")
-        if not p.match(coinbase_config['api_key']):
-            raise TypeError('Coinbase Pro API key is invalid')
-
-        app.api_key = coinbase_config['api_key']
-
-        # validates the api secret is syntactically correct
-        p = re.compile(r"^[A-z0-9+\/]+==$")
-        if not p.match(coinbase_config['api_secret']):
-            raise TypeError('Coinbase Pro API secret is invalid')
-
-        app.api_secret = coinbase_config['api_secret']
-
-        # validates the api passphrase is syntactically correct
-        p = re.compile(r"^[A-z0-9#$%=@!{},`~&*()<>?.:;_|^/+\[\]]{8,32}$")
-        if not p.match(coinbase_config['api_passphrase']):
-            raise TypeError('Coinbase Pro API passphrase is invalid')
-
-        app.api_passphrase = coinbase_config['api_passphrase']
-
-        valid_urls = [
-            'https://api.pro.coinbase.com/',
-            'https://api.pro.coinbase.com',
-            'https://public.sandbox.pro.coinbase.com',
-            'https://public.sandbox.pro.coinbase.com/'
-        ]
-
-        # validate Coinbase Pro API
-        if coinbase_config['api_url'] not in valid_urls:
-            raise ValueError('Coinbase Pro API URL is invalid')
-
-        app.api_url = coinbase_config['api_url']
-
-        config = merge_config_and_args(coinbase_config, args)
-=======
             if os.path.isfile('config.json') and os.path.isfile('coinbasepro.key'):
                 coinbase_config['api_key_file'] = coinbase_config.pop('api_key')
                 coinbase_config['api_key_file'] = 'coinbasepro.key'
@@ -150,7 +98,6 @@
             app.api_url = coinbase_config['api_url']
     else:
         coinbase_config = {}
->>>>>>> d5075bba
 
     config = merge_config_and_args(coinbase_config, args)
 
