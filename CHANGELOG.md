# Change Log
All notable changes to this project will be documented in this file.

Upgrade version:
- git checkout main
- git pull

Upgrade library dependancies (if required):
- python3 -m pip install -r requirements.txt -U

<<<<<<< HEAD
## [3.0.0] - 2021-08-03

### Changed

--- Replaced python-binance library with in-built code

## [2.47.2] - 2021-07-14
=======
## [2.49.1] - 2021-08-1
>>>>>>> e2e115ea

### Changed
-- The gitignore pattern excluded the configmap.yaml for the helm chart.

## [2.49.0] - 2021-08-1

## Added

-- Added Kubernetes helm charts

## [2.48.2] - 2021-08-1

## Changed

-- Fixed misaligned text on initial bot info table

## [2.48.1] - 2021-08-01

### Changed

-- Fixed output formatting

## [2.48.0] - 2021-08-01

### Changed

-- Fixed fast-sample smartswitching for coinbase

## [2.47.1] - 2021-07-13

### Changed

-- Fixed simulation date issues

## [2.47.0] - 2021-07-13

### Changed

-- Fixed smartwitch for coinbase historic data limit
-- Fixed smartswitching date sync 

## [2.46.2] - 2021-07-13

### Changed

-- Added --disablebuyema argument

-- Updated README.md

## [2.46.1] - 2021-07-12

### Changed

-- use `granularity` instead of `self.getGranularity`

-- use `granularity` instead of `self.getGranularity()`  in `getHistoricalDateRange()` call

* Update README.md

## [2.46.0] - 2021-07-09

### Changed

-- Increased number of attempts at retrieving previous orders in binance api

## [2.45.2] - 2021-07-08

### Changed

-- Improved ADX technical indicator

### Added

-- Added ATR technical indicator

## [2.45.1] - 2021-07-06

### Changed

-- Fixed ARIMA bug in coinbase pro when frequency not set in dataframe

## [2.45.0] - 2021-07-06

### Added

-- Added ADX technical indicator
-- Added auto migrate API keys to coinbasepro.key and/or binance.key

## [2.44.1] - 2021-07-05

### Changed

-- Updated README.md

## [2.44.0] - 2021-07-05

### Added

-- Added log file rotation

## [2.43.1] - 2021-07-05

### Changed

-- Filter on filled orders only in Binance dataframe


## [2.42.0] - 2021-07-03

### Changed

-- Fixed smartswitch for binance simulation mode and live
-- Fixed smartswitch timings to use sim date instead of just defaulting to current date
-- Update goldencross using the actual sim date in sim mode only
-- Update to check when your last order is buy but your coin balance in 0 switch to buy instead
    - Possible bug if you transfer or convert coins on the exchange instead of selling them
-- Update to use correct market data in sim mode + smartswitching

## [2.41.0] - 2021-07-03

### Added

-- statdetail flag which gives a detailed list of transactions (works with --statstartdate and --statgroup)

## [2.40.0] - 2021-07-03

### Changed

-- Updated validation for Telegram keys

## [2.39.0] - 2021-06-27

### Changed

-- Added "api_key_file" to config to keep credentials out of config files for safety

## [2.38.0] - 2021-06-23

### Changed

-- Added statstartdate flag to ignore trades before a given date in stats function
-- Added statgroup flag to merge stats of multiple currency pairs
-- Fixed stats for coinbase pro

## [2.37.3] - 2021-06-22

### Changed

-- Fixed smart switch back bug

## [2.37.2] - 2021-06-21

### Changed

-- Fixed "simstart" bug

## [2.37.1] - 2021-06-18

### Changed

-- Fixed issue from previous release

## [2.37.0] - 2021-06-18

### Changed

-- Refactored the new stats feature into it's own Stats class
-- Fixed a bug with getOrders() for Coinbase Pro
-- Fixed the rounding issue with precision greater than 4
-- Fixed the dummy account which has been broken with a previous PR
-- Updated unit tests

## [2.31.1] - 2021-06-13
  
### Changed

-- Create default config if missing, avoid creating empty config

## [2.31.0] - 2021-06-13
  
### Changed

-- Separated strategy into Strategy model for custom strategies

## [2.30.2] - 2021-06-12
  
### Changed

-- Minor changes in quote currency extraction (binance.py)

## [2.30.1] - 2021-06-12
  
### Changed

-- Suppressed ARIMA model warning

## [2.30.0] - 2021-06-12
  
### Changed

-- Improved ARIMA model output to console
-- Reduced polling from 2 minutes to 1 minute

## [2.29.0] - 2021-06-11
  
### Added

-- Added the Seasonal ARIMA machine learning model for price predictions

## [2.28.0] - 2021-06-11
  
### Added

-- Added Stochastic RSI and Williams %R technical indicators

## [2.27.0] - 2021-06-08
  
### Changed
  
- Optimised simulations, they run a lot faster now

### Added

-- Added app.getHistoricalDataChained

## [2.26.0] - 2021-06-07
  
### Changed
  
- Updated validation to allow for custom Coinbase Pro passphrases
 
## [2.25.0] - 2021-06-06
  
### Added

- Added CHANGELOG.md
 
### Changed
  
- Removed check for 'fees' on Binance orders which doesn't exist
 
### Fixed
 
- Pandas 'SettingWithCopyWarning' in models/exchange/coinbase_pro/api.py<|MERGE_RESOLUTION|>--- conflicted
+++ resolved
@@ -8,19 +8,16 @@
 Upgrade library dependancies (if required):
 - python3 -m pip install -r requirements.txt -U
 
-<<<<<<< HEAD
 ## [3.0.0] - 2021-08-03
 
 ### Changed
 
 --- Replaced python-binance library with in-built code
 
-## [2.47.2] - 2021-07-14
-=======
 ## [2.49.1] - 2021-08-1
->>>>>>> e2e115ea
-
-### Changed
+
+### Changed
+
 -- The gitignore pattern excluded the configmap.yaml for the helm chart.
 
 ## [2.49.0] - 2021-08-1
@@ -124,7 +121,6 @@
 ### Changed
 
 -- Filter on filled orders only in Binance dataframe
-
 
 ## [2.42.0] - 2021-07-03
 
